--- conflicted
+++ resolved
@@ -1,10 +1,6 @@
 {
   "name": "@openveo/publish",
-<<<<<<< HEAD
-  "version": "5.1.0",
-=======
   "version": "6.0.0",
->>>>>>> 1c863d81
   "description": "OpenVeo video publication plugin",
   "keywords": [
     "openveo",
