--- conflicted
+++ resolved
@@ -1,4 +1,3 @@
-<<<<<<< HEAD
 # 10.0.0 / YYYY-MM-DD
 
 ## BREAKING CHANGES
@@ -12,13 +11,12 @@
 ## BUG FIXES
 
 - Fix "grunt remove:doc" which hasn't worked since version 3.0.0
-=======
+
 # 9.0.1 / 2018-11-16
 
 ## BUG FIXES
 
 - Fix server crash when uploading an invalid video
->>>>>>> 0b8e4a3b
 
 # 9.0.0 / 2018-10-26
 
