<<<<<<< HEAD
# 5.1.0 / 2018-02-23
=======
# 6.0.0 / 2018-05-04

## BREAKING CHANGES

- OpenVeo Publish now requires OpenVeo Core 5.0.0
- Controller / Model / Provider / Database system has been revised into a Controller / Provider / Storage system with the following important consequences:
  - Web service endpoint GET /videos/:id now return an HTTP code 404 if video is not found
  - Web service endpoint GET /videos/:id now includes information from the video platform
  - Web service endpoint POST /videos/:id has been removed
  - Web service endpoint DELETE /videos/:id now returns property **total** with the number of deleted videos
  - Web service endpoint PUT /properties now returns a property **entities** with the list of added properties and **total** the number of inserted properties
  - Web service endpoint GET /properties/:id now return an HTTP code 404 if property is not found
  - Web service endpoint POST /properties/:id now returns property **total** with value **1** if everything went fine
  - Web service endpoint DELETE /properties/:id now returns property **total** with the number of deleted properties
  - HTTP error codes have changed. See **app/server/controllers/httpErrors.js** for the complete list of error codes
- Drop support for NodeJS &lt; 8.9.4 and NPM &lt; 5.6.0
- Directory assets/player/videos will no longer be saved when executing *npm install*. assets/player/videos should be a symbolic link to a directory outside the project to prevent videos from being deleted when executing *npm install*
>>>>>>> 1c863d81

## NEW FEATURES

- Defragmentation of fragmented MP4 when importing a new video
<<<<<<< HEAD
=======
- The preview thumbnail of the video can be specified
- Add lead paragraph field to the video entity
- The date of the video can be defined in add video form &amp; in the edit video form
- Hook **properties.deleted** is now executed when properties have been deleted
- Web service endpoint GET /properties now accepts **include** and **exclude** parameters to filter returned applications fields
- Web service endpoint GET /properties/:id now accepts **include** and **exclude** parameters to filter returned property fields
- Web service endpoint GET /videos now accepts **include** and **exclude** parameters to filter returned videos fields
- Web service endpoint GET /videos/:id now accepts **include** and **exclude** parameters to filter returned video fields
- Add a new permission "Manage all videos" to authorize manipulation of all videos no matter the owner or groups
- Add NPM npm-shrinkwrap.json file

## BUG FIXES

- The video description is now optional
- Fix the time input format (depending on the browser localization) of the editor by replacing the field by three inputs (hours, minutes, seconds)
- Fix OpenVeo Publish upgrade when upgrading from a version prior to version 2.0.0 with more than one media
- Fix 3.0.0 migration by adding ids to chapters so that they can be updated instead of recreated
- Removing a user won't remove the default owner for medias uploaded through the watcher when the owner is not the removed user
- Fix permissions on categories, a user with "add" and "update" privileges on taxonomies could not add / update categories, consequently only the super administrator could create new categories
- Player now displays only the video by default if video stream contains both video and presentation
- The format of dates now respects the language of the administration interface
- The date field in the add form of the catalog is now properly reset when form is submitted
- Fix "Manage Publish configuration" permission which did not authorize the user to manage publish configuration
- Fix "Edit videos" and "Remove videos" permissions, a user without these permissions could access the "edit" and "remove" buttons for a video (even if the actions were blocked)

## DEPENDENCIES

- **dashjs** has been updated from 2.5.0 to **2.6.7**
- **videojs-contrib-dash** has been updated from 2.4.0 to **2.9.0**
- **videojs-contrib-hls** has been updated from 5.5.3 to **5.14.1**
>>>>>>> 1c863d81

# 5.0.1 / 2017-11-15

## BUG FIXES

- A package could be on error when the upload had some difficulty (slow connection, stopping then resuming). This could lead to a package in the error state with code "3" in the catalogue of videos. For this to work you may have to execute "npm install" again on OpenVeo Core.

# 5.0.0 / 2017-10-19

## BREAKING CHANGES

- put /videos has been removed from web service end points

## BUG FIXES

- Fix error when trying to add a video from the catalogue (code 18) while there is no category defined in categories page

# 4.0.1 / 2017-09-15

## BUG FIXES

- Fix CPU issue when uploading a package through FTP which was causing the CPU usage of NodeJS process to explode

# 4.0.0 / 2017-09-12

## BREAKING CHANGES

- Deactivate video auto-play by default. Video auto-play can be activated using the URL parameter "auto-play" when sharing the video

## NEW FEATURES

- Execute functional tests on Travis
- Execute unit tests on Travis
- Some of the permissions in group "Other permissions" have been moved to other groups. "Access properties page" permission has been moved to "Publish: Properties" group. "Access Publish configuration page" permission and "Manage Publish configuration" permission have been moved to a new group "Publish: Configuration". "Access categories page" permission has been moved to a new group "Publish: Categories". "Access videos page" permission has been moved to "Publish: Videos" group. Also note that "Properties" group has been renamed into "Publish: Properties" and "Videos" group has been renamed into "Publish: Videos".
- Rename "Groups" property of a video into "Groups of contents" to avoid possible ambiguity with "Groups of users"
- Add the possibility to upload a video directly from the catalog. **CAUTION**: to use this feature you may have to increase the HTTP limit size of your front end server

## BUG FIXES

- Fix a bug which appeared when opening a line twice in the catalog of videos. The second time custom properties values were reset

## DEPENDENCIES

- **video.js** has been updated from 5.9.2 to **5.19.2**
- **dashjs** has been updated from 2.1.1 to **2.5.0**
- **videojs-contrib-dash** has been updated from 2.4.0 to **2.9.0**
- **videojs-contrib-hls** has been updated from 1.3.11 to **5.5.3**
- **openveo-player** has been updated from 2.&ast; to **3.&ast;**
- **karma-phantomjs-launcher** has been removed
- **chai** has been upgraded from 3.5.0 to **4.0.2**
- **chai-as-promised** has been upgraded from 6.0.0 to **7.1.1**
- **ng-file-upload** has been removed, it is now a dependency of OpenVeo Core
- **multer** has been removed, it is now a dependency of OpenVeo Core

# 3.0.1 / 2017-05-10

## BUG FIXES

- Fix regression introduced in version 3.0.0. Already uploaded videos in old package format (with synchro.xml file) did not display synchronized images anymore

# 3.0.0 / 2017-05-04

## BREAKING CHANGES

- The watcher which used to be a sub process is now integrated inside the OpenVeo process
- Back end page to start / stop the watcher has been removed
- Chapters are no more initiated relatively to slides. User have to define them himself
- Drop support for Node.js &lt;7.4.0
- Drop support for NPM &lt;4.0.5
- Usage of Web Service end points */videos* and */properties* has changed. *page* parameter now starts at 0 instead of 1
- Usage of Web Service end point */publish/videos/{video_id}* has changed. OpenVeo publish now uses OpenVeo CDN url for local videos urls and videos thumbnails instead of relative urls

## NEW FEATURES

- **Search engines** for medias and custom properties have been improved. Multiple search fields have been replaced by a unique field. Search is now case insensitive and search is made on the whole string, not just strings starting with the query. The query string is taken as the whole when searching meaning that special characters aren't interpreted and thus will be searched as is.
- **Rich media tags**. Tags and chapters now embed a WYSIWYG editor. Tags can also be associated with a file that user can upload up to 20MB. These associated information can be previewed before saving modification and are rendered in player views associated with tags and chapters.
- **Rich text description** is now available on the description of videos.
- **Double click** is now possible on the list of chapters to directly open the edit form
- **An error message** is now displayed if removing a chapter or tag failed

## BUG FIXES

- Fix the freeze of packages during a publication process. Sometimes packages could stay stuck in a state (copy, retrieve metadata etc.).
- Fix deprecation warning on compass (_mq.scss file) when installing
- Fix category update. When adding a new category the list of categories in the list of videos wasn't updated if the whole page wasn't refreshed
- Freeze errors in media editor instead of auto hide
- Fix watcher detection issues. Sometimes the watcher didn't detect new files added to the hot folders
- Fix fullscreen for embedded videos. Fullscreen button didn't have any effect

## DEPENDENCIES

### SERVER

- **multer 1.3.0** has been added
- **javascript-state-machine** has been updated from 2.3.5 to **2.4.0**
- **googleapis** has been updated from 5.2.1 to **16.0.0**
- **xml2js** has been updated from 0.4.16 to **0.4.17**
- **request** has been updated from 2.72.0 to **2.79.0**
- **ftps** has been updated from 0.4.7 to **1.0.0**
- **grunt** has been updated from 0.4.5 to **1.0.1**
- **grunt-contrib-uglify** has been updated from 1.0.1 to **2.0.0**
- **grunt-eslint** has been updated from 18.1.0 to **19.0.0**
- **grunt-gh-pages** has been updated from 1.1.0 to **2.0.0**
- **grunt-karma** has been updated from 1.0.0 to **2.0.0**
- **grunt-mkdocs** has been updated from 0.1.3 to **0.2.0**
- **grunt-mocha-test** has been updated from 0.12.7 to **0.13.2**
- **karma** has been updated from 0.13.22 to **1.3.0**
- **karma-chrome-launcher** has been updated from 1.0.1 to **2.0.0**
- **karma-mocha** has been updated from 1.0.1 to **1.3.0**
- **karma-phantomjs-launcher** has been updated from 1.0.0 to **1.0.2**
- **mocha** has been updated from 2.4.5 to **3.2.0**
- **pre-commit** has been updated from 1.1.2 to **1.2.2**
- **chokidar** has been removed
- **glob** has been removed
- **grunt-remove** has been removed
- **grunt-rename** has been removed
- **grunt-extend-config** has been removed
- **grunt-init** has been removed

### CLIENT

- **angular-ui-tinymce 0.0.18** has been added

# 2.1.2 / 2017-01-11

- Patch old richmedia format compatibility
- Add migration script to save existing content in the new format

# 2.1.1 / 2017-01-09

- Patch old mediaId format issue

# 2.1.0 / 2017-01-03

- Add multi-sources video feature
- Add local video upload
- Add delete video from provider when user delete it in Openveo
- Correct and improve watcher behavior

# 2.0.6 / 2016-09-09

- Set media name according to package name on upload

# 2.0.5 / 2016-07-19

- Debug dash video by updating videojs dependencies
- Use package name to create video entity on upload

# 2.0.4 / 2016-07-07

- Avoid conflict for transition view effects
- Debug rights token for chapter edition
- Add Wowza settings in install process

# 2.0.3 / 2016-06-21

- enhanced deployment forcing bower using https protocol instead of git

# 2.0.2 / 2016-06-15

- Fix critical issue while publishing and unpublishing video
- Add migration process for default video metadata
- Allow chapters to be selected and removed by group

# 2.0.1 / 2016-06-10

- Add install process for wowza conf
- Add default upload user and default upload group, anonymousId if none.

# 2.0.0 / 2016-05-30

- Upload to Wowza plateform
- Change sources format to play adaptive streaming sources
- Update Webservices for publish entities
- Add Properties type (boolean, list)
- Refactoring taxonomy category by using core taxonomy entities
- Update plugin interface due to API dependencies
- Add Statistics views count
- Update entities by using new Models from API (Entity and ContentEntity)
- Add Groups and Owner to content entities
- Update Controllers from API Controller interface
- Add migration script
- Avoid collision between core and other plugin
- Update dependencies

# 1.2.0 / 2016-02-19

- Update AngularJS from version 1.4.1 to 1.4.7
- Update html5shiv from version 3.7.2 to 3.7.3
- Add support for Youtube platform
- Add a backup script to save data between upgrades
- Correct availability bug on a video hosted by Vimeo
- Correct cut title translations on chapters editor
- Correct JavaScript when using time bar on chapters editor
- Change the name of the retry permission from "Retry to launch video saving process" to "Retry video processing"
- Immediately update the videos catalog when choosing the action "send to ..."
- Add translation to the player in chapters editor
- Activate auto-play on videos
- Block chapters editor page if an error occured in the player
- Improve display of long titles in chapters editor page

# 1.1.3 / 2015-11-27

Correct bug on video resolution cache for Vimeo platform

# 1.1.2 / 2015-11-25

Update openveo-player dependency to authorize all minor versions from 1.1.0

# 1.1.1 / 2015-11-25

Update dependency versions to authorize all minor versions of @openveo/test, @openveo/core and @openveo/api

# 1.1.0 / 2015-11-24

- Enhanced mobile back-end display
- Update video webservice
- Generate video thumb once video is well uploaded
- Verify that video is available before viewing th video

# 1.0.1 / 2015-10-26

Correct bug on video player view, the player wasn't displayed at all.

# 1.0.0 / 2015-10-26

Firt stable version of [OpenVeo](https://github.com/veo-labs/openveo-core) Publish plugin.

Adds the following features :

- The possibility to upload videos, on [Vimeo](https://vimeo.com), with synchronized images. ([Watcher](/watcher))
- Back end pages :
    - A page to manage the list of videos
    - A page to create and organize video categories
    - A page to create new video properties
    - A page to start / stop the watcher
    - A page to add chapters on a video or cut a video (begin / end)
- A public page to play a video with images synchronization and chapters<|MERGE_RESOLUTION|>--- conflicted
+++ resolved
@@ -1,6 +1,3 @@
-<<<<<<< HEAD
-# 5.1.0 / 2018-02-23
-=======
 # 6.0.0 / 2018-05-04
 
 ## BREAKING CHANGES
@@ -18,13 +15,9 @@
   - HTTP error codes have changed. See **app/server/controllers/httpErrors.js** for the complete list of error codes
 - Drop support for NodeJS &lt; 8.9.4 and NPM &lt; 5.6.0
 - Directory assets/player/videos will no longer be saved when executing *npm install*. assets/player/videos should be a symbolic link to a directory outside the project to prevent videos from being deleted when executing *npm install*
->>>>>>> 1c863d81
-
-## NEW FEATURES
-
-- Defragmentation of fragmented MP4 when importing a new video
-<<<<<<< HEAD
-=======
+
+## NEW FEATURES
+
 - The preview thumbnail of the video can be specified
 - Add lead paragraph field to the video entity
 - The date of the video can be defined in add video form &amp; in the edit video form
@@ -55,7 +48,12 @@
 - **dashjs** has been updated from 2.5.0 to **2.6.7**
 - **videojs-contrib-dash** has been updated from 2.4.0 to **2.9.0**
 - **videojs-contrib-hls** has been updated from 5.5.3 to **5.14.1**
->>>>>>> 1c863d81
+
+# 5.1.0 / 2018-02-23
+
+## NEW FEATURES
+
+- Defragmentation of fragmented MP4 when importing a new video
 
 # 5.0.1 / 2017-11-15
 
