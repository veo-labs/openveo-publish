<<<<<<< HEAD
# 7.0.0 / YYYY-MM-DD

## BREAKING CHANGES

- Web service endpoint GET /videos now validates the *properties* parameter, note that custom properties of type "Date time" accept either a timestamp or a literal date

## NEW FEATURES

- The date field of a video has been transformed into a date / time field to be able to also specify the time of the video
- Add a new custom property type *dateTime* to store a date time

## DEPENDENCIES

- **angular-ui-tinymce** has been upgraded from 0.0.18 to **0.0.19**
=======
# 6.0.1 / 2018-05-31

## BUG FIXES

- Fix server crash when uploading files through FTP or administration interface without having previously set Publish configuration in configuration page
>>>>>>> 2d21901a

# 6.0.0 / 2018-05-04

## BREAKING CHANGES

- OpenVeo Publish now requires OpenVeo Core 5.0.0
- Controller / Model / Provider / Database system has been revised into a Controller / Provider / Storage system with the following important consequences:
  - Web service endpoint GET /videos/:id now return an HTTP code 404 if video is not found
  - Web service endpoint GET /videos/:id now includes information from the video platform
  - Web service endpoint POST /videos/:id has been removed
  - Web service endpoint DELETE /videos/:id now returns property **total** with the number of deleted videos
  - Web service endpoint PUT /properties now returns a property **entities** with the list of added properties and **total** the number of inserted properties
  - Web service endpoint GET /properties/:id now return an HTTP code 404 if property is not found
  - Web service endpoint POST /properties/:id now returns property **total** with value **1** if everything went fine
  - Web service endpoint DELETE /properties/:id now returns property **total** with the number of deleted properties
  - HTTP error codes have changed. See **app/server/controllers/httpErrors.js** for the complete list of error codes
- Drop support for NodeJS &lt; 8.9.4 and NPM &lt; 5.6.0
- Directory assets/player/videos will no longer be saved when executing *npm install*. assets/player/videos should be a symbolic link to a directory outside the project to prevent videos from being deleted when executing *npm install*

## NEW FEATURES

- The preview thumbnail of the video can be specified
- Add lead paragraph field to the video entity
- The date of the video can be defined in add video form &amp; in the edit video form
- Hook **properties.deleted** is now executed when properties have been deleted
- Web service endpoint GET /properties now accepts **include** and **exclude** parameters to filter returned applications fields
- Web service endpoint GET /properties/:id now accepts **include** and **exclude** parameters to filter returned property fields
- Web service endpoint GET /videos now accepts **include** and **exclude** parameters to filter returned videos fields
- Web service endpoint GET /videos/:id now accepts **include** and **exclude** parameters to filter returned video fields
- Add a new permission "Manage all videos" to authorize manipulation of all videos no matter the owner or groups
- Add NPM npm-shrinkwrap.json file

## BUG FIXES

- The video description is now optional
- Fix the time input format (depending on the browser localization) of the editor by replacing the field by three inputs (hours, minutes, seconds)
- Fix OpenVeo Publish upgrade when upgrading from a version prior to version 2.0.0 with more than one media
- Fix 3.0.0 migration by adding ids to chapters so that they can be updated instead of recreated
- Removing a user won't remove the default owner for medias uploaded through the watcher when the owner is not the removed user
- Fix permissions on categories, a user with "add" and "update" privileges on taxonomies could not add / update categories, consequently only the super administrator could create new categories
- Player now displays only the video by default if video stream contains both video and presentation
- The format of dates now respects the language of the administration interface
- The date field in the add form of the catalog is now properly reset when form is submitted
- Fix "Manage Publish configuration" permission which did not authorize the user to manage publish configuration
- Fix "Edit videos" and "Remove videos" permissions, a user without these permissions could access the "edit" and "remove" buttons for a video (even if the actions were blocked)

## DEPENDENCIES

- **dashjs** has been updated from 2.5.0 to **2.6.7**
- **videojs-contrib-dash** has been updated from 2.4.0 to **2.9.0**
- **videojs-contrib-hls** has been updated from 5.5.3 to **5.14.1**

# 5.1.0 / 2018-02-23

## NEW FEATURES

- Defragmentation of fragmented MP4 when importing a new video

# 5.0.1 / 2017-11-15

## BUG FIXES

- A package could be on error when the upload had some difficulty (slow connection, stopping then resuming). This could lead to a package in the error state with code "3" in the catalogue of videos. For this to work you may have to execute "npm install" again on OpenVeo Core.

# 5.0.0 / 2017-10-19

## BREAKING CHANGES

- put /videos has been removed from web service end points

## BUG FIXES

- Fix error when trying to add a video from the catalogue (code 18) while there is no category defined in categories page

# 4.0.1 / 2017-09-15

## BUG FIXES

- Fix CPU issue when uploading a package through FTP which was causing the CPU usage of NodeJS process to explode

# 4.0.0 / 2017-09-12

## BREAKING CHANGES

- Deactivate video auto-play by default. Video auto-play can be activated using the URL parameter "auto-play" when sharing the video

## NEW FEATURES

- Execute functional tests on Travis
- Execute unit tests on Travis
- Some of the permissions in group "Other permissions" have been moved to other groups. "Access properties page" permission has been moved to "Publish: Properties" group. "Access Publish configuration page" permission and "Manage Publish configuration" permission have been moved to a new group "Publish: Configuration". "Access categories page" permission has been moved to a new group "Publish: Categories". "Access videos page" permission has been moved to "Publish: Videos" group. Also note that "Properties" group has been renamed into "Publish: Properties" and "Videos" group has been renamed into "Publish: Videos".
- Rename "Groups" property of a video into "Groups of contents" to avoid possible ambiguity with "Groups of users"
- Add the possibility to upload a video directly from the catalog. **CAUTION**: to use this feature you may have to increase the HTTP limit size of your front end server

## BUG FIXES

- Fix a bug which appeared when opening a line twice in the catalog of videos. The second time custom properties values were reset

## DEPENDENCIES

- **video.js** has been updated from 5.9.2 to **5.19.2**
- **dashjs** has been updated from 2.1.1 to **2.5.0**
- **videojs-contrib-dash** has been updated from 2.4.0 to **2.9.0**
- **videojs-contrib-hls** has been updated from 1.3.11 to **5.5.3**
- **openveo-player** has been updated from 2.&ast; to **3.&ast;**
- **karma-phantomjs-launcher** has been removed
- **chai** has been upgraded from 3.5.0 to **4.0.2**
- **chai-as-promised** has been upgraded from 6.0.0 to **7.1.1**
- **ng-file-upload** has been removed, it is now a dependency of OpenVeo Core
- **multer** has been removed, it is now a dependency of OpenVeo Core

# 3.0.1 / 2017-05-10

## BUG FIXES

- Fix regression introduced in version 3.0.0. Already uploaded videos in old package format (with synchro.xml file) did not display synchronized images anymore

# 3.0.0 / 2017-05-04

## BREAKING CHANGES

- The watcher which used to be a sub process is now integrated inside the OpenVeo process
- Back end page to start / stop the watcher has been removed
- Chapters are no more initiated relatively to slides. User have to define them himself
- Drop support for Node.js &lt;7.4.0
- Drop support for NPM &lt;4.0.5
- Usage of Web Service end points */videos* and */properties* has changed. *page* parameter now starts at 0 instead of 1
- Usage of Web Service end point */publish/videos/{video_id}* has changed. OpenVeo publish now uses OpenVeo CDN url for local videos urls and videos thumbnails instead of relative urls

## NEW FEATURES

- **Search engines** for medias and custom properties have been improved. Multiple search fields have been replaced by a unique field. Search is now case insensitive and search is made on the whole string, not just strings starting with the query. The query string is taken as the whole when searching meaning that special characters aren't interpreted and thus will be searched as is.
- **Rich media tags**. Tags and chapters now embed a WYSIWYG editor. Tags can also be associated with a file that user can upload up to 20MB. These associated information can be previewed before saving modification and are rendered in player views associated with tags and chapters.
- **Rich text description** is now available on the description of videos.
- **Double click** is now possible on the list of chapters to directly open the edit form
- **An error message** is now displayed if removing a chapter or tag failed

## BUG FIXES

- Fix the freeze of packages during a publication process. Sometimes packages could stay stuck in a state (copy, retrieve metadata etc.).
- Fix deprecation warning on compass (_mq.scss file) when installing
- Fix category update. When adding a new category the list of categories in the list of videos wasn't updated if the whole page wasn't refreshed
- Freeze errors in media editor instead of auto hide
- Fix watcher detection issues. Sometimes the watcher didn't detect new files added to the hot folders
- Fix fullscreen for embedded videos. Fullscreen button didn't have any effect

## DEPENDENCIES

### SERVER

- **multer 1.3.0** has been added
- **javascript-state-machine** has been updated from 2.3.5 to **2.4.0**
- **googleapis** has been updated from 5.2.1 to **16.0.0**
- **xml2js** has been updated from 0.4.16 to **0.4.17**
- **request** has been updated from 2.72.0 to **2.79.0**
- **ftps** has been updated from 0.4.7 to **1.0.0**
- **grunt** has been updated from 0.4.5 to **1.0.1**
- **grunt-contrib-uglify** has been updated from 1.0.1 to **2.0.0**
- **grunt-eslint** has been updated from 18.1.0 to **19.0.0**
- **grunt-gh-pages** has been updated from 1.1.0 to **2.0.0**
- **grunt-karma** has been updated from 1.0.0 to **2.0.0**
- **grunt-mkdocs** has been updated from 0.1.3 to **0.2.0**
- **grunt-mocha-test** has been updated from 0.12.7 to **0.13.2**
- **karma** has been updated from 0.13.22 to **1.3.0**
- **karma-chrome-launcher** has been updated from 1.0.1 to **2.0.0**
- **karma-mocha** has been updated from 1.0.1 to **1.3.0**
- **karma-phantomjs-launcher** has been updated from 1.0.0 to **1.0.2**
- **mocha** has been updated from 2.4.5 to **3.2.0**
- **pre-commit** has been updated from 1.1.2 to **1.2.2**
- **chokidar** has been removed
- **glob** has been removed
- **grunt-remove** has been removed
- **grunt-rename** has been removed
- **grunt-extend-config** has been removed
- **grunt-init** has been removed

### CLIENT

- **angular-ui-tinymce 0.0.18** has been added

# 2.1.2 / 2017-01-11

- Patch old richmedia format compatibility
- Add migration script to save existing content in the new format

# 2.1.1 / 2017-01-09

- Patch old mediaId format issue

# 2.1.0 / 2017-01-03

- Add multi-sources video feature
- Add local video upload
- Add delete video from provider when user delete it in Openveo
- Correct and improve watcher behavior

# 2.0.6 / 2016-09-09

- Set media name according to package name on upload

# 2.0.5 / 2016-07-19

- Debug dash video by updating videojs dependencies
- Use package name to create video entity on upload

# 2.0.4 / 2016-07-07

- Avoid conflict for transition view effects
- Debug rights token for chapter edition
- Add Wowza settings in install process

# 2.0.3 / 2016-06-21

- enhanced deployment forcing bower using https protocol instead of git

# 2.0.2 / 2016-06-15

- Fix critical issue while publishing and unpublishing video
- Add migration process for default video metadata
- Allow chapters to be selected and removed by group

# 2.0.1 / 2016-06-10

- Add install process for wowza conf
- Add default upload user and default upload group, anonymousId if none.

# 2.0.0 / 2016-05-30

- Upload to Wowza plateform
- Change sources format to play adaptive streaming sources
- Update Webservices for publish entities
- Add Properties type (boolean, list)
- Refactoring taxonomy category by using core taxonomy entities
- Update plugin interface due to API dependencies
- Add Statistics views count
- Update entities by using new Models from API (Entity and ContentEntity)
- Add Groups and Owner to content entities
- Update Controllers from API Controller interface
- Add migration script
- Avoid collision between core and other plugin
- Update dependencies

# 1.2.0 / 2016-02-19

- Update AngularJS from version 1.4.1 to 1.4.7
- Update html5shiv from version 3.7.2 to 3.7.3
- Add support for Youtube platform
- Add a backup script to save data between upgrades
- Correct availability bug on a video hosted by Vimeo
- Correct cut title translations on chapters editor
- Correct JavaScript when using time bar on chapters editor
- Change the name of the retry permission from "Retry to launch video saving process" to "Retry video processing"
- Immediately update the videos catalog when choosing the action "send to ..."
- Add translation to the player in chapters editor
- Activate auto-play on videos
- Block chapters editor page if an error occured in the player
- Improve display of long titles in chapters editor page

# 1.1.3 / 2015-11-27

Correct bug on video resolution cache for Vimeo platform

# 1.1.2 / 2015-11-25

Update openveo-player dependency to authorize all minor versions from 1.1.0

# 1.1.1 / 2015-11-25

Update dependency versions to authorize all minor versions of @openveo/test, @openveo/core and @openveo/api

# 1.1.0 / 2015-11-24

- Enhanced mobile back-end display
- Update video webservice
- Generate video thumb once video is well uploaded
- Verify that video is available before viewing th video

# 1.0.1 / 2015-10-26

Correct bug on video player view, the player wasn't displayed at all.

# 1.0.0 / 2015-10-26

Firt stable version of [OpenVeo](https://github.com/veo-labs/openveo-core) Publish plugin.

Adds the following features :

- The possibility to upload videos, on [Vimeo](https://vimeo.com), with synchronized images. ([Watcher](/watcher))
- Back end pages :
    - A page to manage the list of videos
    - A page to create and organize video categories
    - A page to create new video properties
    - A page to start / stop the watcher
    - A page to add chapters on a video or cut a video (begin / end)
- A public page to play a video with images synchronization and chapters<|MERGE_RESOLUTION|>--- conflicted
+++ resolved
@@ -1,4 +1,3 @@
-<<<<<<< HEAD
 # 7.0.0 / YYYY-MM-DD
 
 ## BREAKING CHANGES
@@ -13,13 +12,12 @@
 ## DEPENDENCIES
 
 - **angular-ui-tinymce** has been upgraded from 0.0.18 to **0.0.19**
-=======
+
 # 6.0.1 / 2018-05-31
 
 ## BUG FIXES
 
 - Fix server crash when uploading files through FTP or administration interface without having previously set Publish configuration in configuration page
->>>>>>> 2d21901a
 
 # 6.0.0 / 2018-05-04
 
